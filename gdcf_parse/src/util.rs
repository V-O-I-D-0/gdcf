use crate::{
    convert::{RobtopFrom, RobtopInto},
    error::ValueError,
};
use base64::{DecodeError, URL_SAFE};
use percent_encoding::{percent_decode, percent_encode, DEFAULT_ENCODE_SET};
use std::{
    error::Error,
    str::{FromStr, Utf8Error},
};

#[derive(Debug, Clone)]
pub struct SelfZip<I> {
    iter: I,
}

impl<I: Iterator> Iterator for SelfZip<I> {
    type Item = (I::Item, I::Item);

    fn next(&mut self) -> Option<Self::Item> {
        match (self.iter.next(), self.iter.next()) {
            (Some(a), Some(b)) => Some((a, b)),
            _ => None,
        }
    }
}

pub trait SelfZipExt: Iterator {
    fn self_zip(self) -> SelfZip<Self>
    where
        Self: Sized,
    {
        SelfZip { iter: self }
    }
}

impl<I> SelfZipExt for I where I: Iterator {}

<<<<<<< HEAD
pub fn default_to_none<T>(value: T) -> Option<T>
where
    T: FromStr + Default + PartialEq,
{
    if value == Default::default() {
        None
    } else {
        Some(value)
    }
}

/// Converts the given `u8` into a `bool` by returning `true` if `value !=
/// 0`, and `false` otherwise
pub const fn int_to_bool(value: u8) -> bool {
    value != 0
}

pub fn into_option<T>(value: T) -> Option<T> {
    Some(value)
}

/// Encodes string into percent-encode
/// # Errors
/// idk
pub fn encode_url(decoded: &str) -> Result<String, Utf8Error> {
    let utf8_cow = percent_encode(decoded.as_bytes(), DEFAULT_ENCODE_SET);

    Ok(utf8_cow.to_string())
}

/// Takes a percent-encoded URL and decodes it
///
/// # Errors
/// If the decoded data cannot be put together as UTF8, an [`Utf8Error`] is
/// returned
pub fn decode_url(encoded: &str) -> Result<String, Utf8Error> {
    let utf8_cow = percent_decode(encoded.as_bytes()).decode_utf8()?;

    Ok(utf8_cow.to_string())
}

/// Performs URL-safe base64 decoding on the given [`str`] and returns the
/// decoded bytes
///
/// # Errors
/// If the given string isn't valid URL-safe base64, an [`DecodeError`] is
/// returned
pub fn b64_decode_bytes(encoded: &str) -> Result<Vec<u8>, DecodeError> {
    base64::decode_config(encoded, URL_SAFE)
}

=======
>>>>>>> 929cda76
/// Performs URL-safe base64 decoding on the given [`str`] and tries to
/// build a UTF8 String from the resulting bytes.
///
/// # Errors
/// If the given string isn't valid URL-safe base64, a [`DecodeError`] is
/// returned
pub fn b64_decode_string(encoded: &str) -> Result<String, DecodeError> {
    base64::decode_config(encoded, URL_SAFE).map(|bytes| String::from_utf8_lossy(&bytes[..]).to_string())
}

/// Performs robtop's XOR en-/decryption routine on `encrypted` using `key`
///
/// Note that although both `encrypted` and `key` are `str`s, the decryption
/// is done directly on the bytes, and the result of each byte-wise XOR
/// operation is casted to `char`, meaning this function only works for
/// ASCII strings.
pub fn xor_decrypt(encrypted: &str, key: &str) -> String {
    encrypted
        .bytes()
        .zip(key.bytes().cycle())
        .map(|(enc_byte, key_byte)| (enc_byte ^ key_byte) as char)
        .collect()
}

pub fn parse<'a, T>(idx: &'a str, value: &'a str) -> Result<Option<T>, ValueError<'a>>
where
    T: RobtopFrom<T, &'a str>,
{
    if value == "" {
        return Ok(None)
    }

    T::robtop_from(value)
        .map(Some)
        .map_err(|error| ValueError::Parse(idx, value, error))
}

// FIXME: this is just fucking horrible
pub(crate) fn unparse<T>(value: T) -> String
where
    T: RobtopInto<T, String>,
{
    value.robtop_into()
}

pub(crate) fn can_omit<T>(value: &T) -> bool
where
    T: RobtopInto<T, String>,
{
    value.can_omit()
}<|MERGE_RESOLUTION|>--- conflicted
+++ resolved
@@ -36,7 +36,6 @@
 
 impl<I> SelfZipExt for I where I: Iterator {}
 
-<<<<<<< HEAD
 pub fn default_to_none<T>(value: T) -> Option<T>
 where
     T: FromStr + Default + PartialEq,
@@ -88,8 +87,6 @@
     base64::decode_config(encoded, URL_SAFE)
 }
 
-=======
->>>>>>> 929cda76
 /// Performs URL-safe base64 decoding on the given [`str`] and tries to
 /// build a UTF8 String from the resulting bytes.
 ///
