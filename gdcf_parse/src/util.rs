use crate::error::ValueError;
use base64::{DecodeError, URL_SAFE};
<<<<<<< HEAD
use percent_encoding::{percent_decode, percent_encode, DEFAULT_ENCODE_SET};
use std::{
    error::Error,
    str::{FromStr, Utf8Error},
};
=======
>>>>>>> 2a7394aa

#[derive(Debug, Clone)]
pub struct SelfZip<I> {
    iter: I,
}

impl<I: Iterator> Iterator for SelfZip<I> {
    type Item = (I::Item, I::Item);

    fn next(&mut self) -> Option<Self::Item> {
        match (self.iter.next(), self.iter.next()) {
            (Some(a), Some(b)) => Some((a, b)),
            _ => None,
        }
    }
}

pub trait SelfZipExt: Iterator {
    fn self_zip(self) -> SelfZip<Self>
    where
        Self: Sized,
    {
        SelfZip { iter: self }
    }
}

impl<I> SelfZipExt for I where I: Iterator {}

pub fn default_to_none<T>(value: T) -> Option<T>
where
    T: FromStr + Default + PartialEq,
{
    if value == Default::default() {
        None
    } else {
        Some(value)
    }
}

/// Converts the given `u8` into a `bool` by returning `true` if `value !=
/// 0`, and `false` otherwise
pub const fn int_to_bool(value: u8) -> bool {
    value != 0
}

pub fn into_option<T>(value: T) -> Option<T> {
    Some(value)
}

/// Encodes string into percent-encode
/// # Errors
/// idk
pub fn encode_url(decoded: &str) -> Result<String, Utf8Error> {
    let utf8_cow = percent_encode(decoded.as_bytes(), DEFAULT_ENCODE_SET);

    Ok(utf8_cow.to_string())
}

/// Takes a percent-encoded URL and decodes it
///
/// # Errors
/// If the decoded data cannot be put together as UTF8, an [`Utf8Error`] is
/// returned
pub fn decode_url(encoded: &str) -> Result<String, Utf8Error> {
    let utf8_cow = percent_decode(encoded.as_bytes()).decode_utf8()?;

    Ok(utf8_cow.to_string())
}

/// Performs URL-safe base64 decoding on the given [`str`] and returns the
/// decoded bytes
///
/// # Errors
/// If the given string isn't valid URL-safe base64, an [`DecodeError`] is
/// returned
pub fn b64_decode_bytes(encoded: &str) -> Result<Vec<u8>, DecodeError> {
    base64::decode_config(encoded, URL_SAFE)
}

/// Performs URL-safe base64 decoding on the given [`str`] and tries to
/// build a UTF8 String from the resulting bytes.
///
/// # Errors
/// If the given string isn't valid URL-safe base64, a [`DecodeError`] is
/// returned
pub fn b64_decode_string(encoded: &str) -> Result<String, DecodeError> {
    b64_decode_bytes(encoded).map(|bytes| String::from_utf8_lossy(&bytes[..]).to_string())
}

/// Performs robtop's XOR en-/decryption routine on `encrypted` using `key`
///
/// Note that although both `encrypted` and `key` are `str`s, the decryption
/// is done directly on the bytes, and the result of each byte-wise XOR
/// operation is casted to `char`, meaning this function only works for
/// ASCII strings.
pub fn xor_decrypt(encrypted: &str, key: &str) -> String {
    encrypted
        .bytes()
        .zip(key.bytes().cycle())
        .map(|(enc_byte, key_byte)| (enc_byte ^ key_byte) as char)
        .collect()
}

pub fn parse<'a, T>(idx: &'a str, value: &'a str) -> Result<Option<T>, ValueError<'a>>
where
    T: FromStr,
    T::Err: Error + Send + Sync + 'static,
{
    if value == "" {
        return Ok(None)
    }

    value
        .parse()
        .map(Some)
        .map_err(|error: T::Err| ValueError::Parse(idx, value, error.to_string()))
}<|MERGE_RESOLUTION|>--- conflicted
+++ resolved
@@ -1,13 +1,5 @@
 use crate::error::ValueError;
 use base64::{DecodeError, URL_SAFE};
-<<<<<<< HEAD
-use percent_encoding::{percent_decode, percent_encode, DEFAULT_ENCODE_SET};
-use std::{
-    error::Error,
-    str::{FromStr, Utf8Error},
-};
-=======
->>>>>>> 2a7394aa
 
 #[derive(Debug, Clone)]
 pub struct SelfZip<I> {
