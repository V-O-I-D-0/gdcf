use crate::{
    error::ValueError,
<<<<<<< HEAD
    util::{b64_decode_bytes, b64_decode_string, default_to_none, int_to_bool, xor_decrypt, encode_url},
    Parse,
};
use base64::DecodeError;
use gdcf_model::{
    level::{Featured, Level, LevelLength, LevelRating, PartialLevel, Password},
=======
    Parse,
};
use gdcf_model::{
    level::{DemonRating, Level, LevelRating, PartialLevel},
>>>>>>> 2a7394aa
    song::{MainSong, MAIN_SONGS, UNKNOWN},
};

pub mod data;
pub mod object;

pub fn process_difficulty(rating: i32, is_auto: bool, is_demon: bool) -> LevelRating {
    if is_demon {
        LevelRating::Demon(rating.into())
    } else if is_auto {
        LevelRating::Auto
    } else {
        rating.into()
    }
}

pub fn process_song(main_song: usize, custom_song: &Option<u64>) -> Option<&'static MainSong> {
    if custom_song.is_none() {
        Some(MAIN_SONGS.get(main_song).unwrap_or(&UNKNOWN))
    } else {
        None
    }
}

pub fn parse_description(value: &str) -> Option<String> {
    // i mean like, yes?
    match b64_decode_string(&encode_url(value).unwrap()) {
        Err(_e) => Some(value.to_string()),
        Ok(f) => Some(f)
    }
}

pub fn parse_featured(value: &str) -> Result<Featured, ParseIntError> {
    match value {
        "-1" => Ok(Featured::Unfeatured),
        "0" => Ok(Featured::NotFeatured),
        other => other.parse().map(Featured::Featured),
    }
}

pub fn parse_level_length(value: &str) -> LevelLength {
    match value {
        "0" => LevelLength::Tiny,
        "1" => LevelLength::Short,
        "2" => LevelLength::Medium,
        "3" => LevelLength::Long,
        "4" => LevelLength::ExtraLong,
        _ => LevelLength::Unknown,
    }
}

/// Attempts to parse the given `str` into a [`Password`]
///
/// # Errors
/// If the given string isn't `"0"` and also isn't valid URL-safe base64, a
/// [`DecodeError`] is returned
pub fn level_password(encrypted: &str) -> Result<Password, DecodeError> {
    match encrypted {
        "0" => Ok(Password::NoCopy),
        pass => {

            let mut pass_str = pass.to_owned();
            // on 1.9 passwords aren't encoded
            // let decoded = b64_decode_string(pass)?;
            //let mut decrypted = xor_decrypt(&decoded, "26364");

            if pass_str.len() == 1 {
                Ok(Password::FreeCopy)
            } else {
                pass_str.remove(0);
                Ok(Password::PasswordCopy(pass_str))
            }
        },
    }
}

parser! {
    PartialLevel<u64, u64> => {
        level_id(index = 1),
        name(index = 2),
        description(index = 3, parse_infallible = parse_description, default),
        version(index = 5),
        creator(index = 6),
        difficulty(custom = process_difficulty, depends_on = [rating, is_auto, is_demon]),
        downloads(index = 10),
        main_song(custom = process_song, depends_on = [main_song_id, &custom_song]),
        gd_version(index = 13),
        likes(index = 14),
        length(index = 15, parse_infallible = parse_level_length),
        stars(index = 18),
        featured(index = 19, parse = parse_featured),
        copy_of(index = 30, with = default_to_none),
        custom_song(index = 35, with = default_to_none),
        coin_amount(index = 37),
        coins_verified(index = 38, with = int_to_bool),
        stars_requested(index = 39, with = default_to_none),
        is_epic(index = 42, with = int_to_bool),
        index_43(index = 43),
        object_amount(index = 45),
        index_46(index = 46),
        index_47(index = 47),
    },
    main_song_id(index = 12, default),
    rating(index = 9),
    is_demon(index = 17, with = int_to_bool, default),
    is_auto(index = 25, with = int_to_bool, default),
}

parser! {
    Level<u64, u64> => {
        base(delegate),
        level_data(index = 4, parse = b64_decode_bytes),
        password(index = 27, parse = level_password),
        time_since_upload(index = 28),
        time_since_update(index = 29),
        index_36(index = 36, default),
    }
}<|MERGE_RESOLUTION|>--- conflicted
+++ resolved
@@ -1,18 +1,9 @@
 use crate::{
     error::ValueError,
-<<<<<<< HEAD
-    util::{b64_decode_bytes, b64_decode_string, default_to_none, int_to_bool, xor_decrypt, encode_url},
-    Parse,
-};
-use base64::DecodeError;
-use gdcf_model::{
-    level::{Featured, Level, LevelLength, LevelRating, PartialLevel, Password},
-=======
     Parse,
 };
 use gdcf_model::{
     level::{DemonRating, Level, LevelRating, PartialLevel},
->>>>>>> 2a7394aa
     song::{MainSong, MAIN_SONGS, UNKNOWN},
 };
 
