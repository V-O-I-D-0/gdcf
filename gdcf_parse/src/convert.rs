--- conflicted
+++ resolved
@@ -5,11 +5,7 @@
     GameMode, GameVersion,
 };
 use percent_encoding::{percent_decode, percent_encode, SIMPLE_ENCODE_SET};
-<<<<<<< HEAD
-use std::{borrow::Borrow, str::FromStr};
-=======
 use std::{num::ParseIntError, str::FromStr};
->>>>>>> 18e4c8ac
 
 /// Trait for converting objects of type `Self` into RobTop's data format of type `T` (most commonly
 /// `T = String`)
