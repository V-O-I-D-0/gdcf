--- conflicted
+++ resolved
@@ -1,46 +1,14 @@
-<<<<<<< HEAD
-use crate::{error::CacheError, Secondary};
-use chrono::{DateTime, Duration, NaiveDateTime, Utc};
-use gdcf_model::{song::NewgroundsSong, user::Creator};
-use std::hash::Hash;
-
-pub type Lookup<T, E> = Result<CachedObject<T>, E>;
-
-// TODO: more fine-grained cache-expiry control
-
-pub trait CacheConfig {
-    fn invalidate_after(&self) -> Duration;
-}
-=======
 use crate::{
     api::request::Request,
     error::{ApiError, CacheError, GdcfError},
 };
 use futures::Future;
 use std::fmt::{Display, Formatter};
->>>>>>> 2a7394aa
 
 pub trait Cache: Clone + Send + Sync + 'static {
     type Config: CacheConfig;
     type Err: CacheError;
 
-<<<<<<< HEAD
-    fn config(&self) -> &Self::Config;
-
-    fn lookup_song(&self, newground_id: u64) -> Lookup<NewgroundsSong, Self::Err>;
-    fn lookup_creator(&self, user_id: u64) -> Lookup<Creator, Self::Err>;
-
-    /// Stores an arbitrary [`Secondary`] in this [`Cache`]
-    fn store_secondary(&mut self, obj: &Secondary) -> Result<(), Self::Err>;
-
-    fn hash<H: Hash>(&self, obj: H) -> u64;
-
-    fn is_expired<T>(&self, obj: &CachedObject<T>) -> bool {
-        let now = Utc::now();
-        let then = DateTime::<Utc>::from_utc(obj.last_cached_at(), Utc);
-
-        now - then > self.config().invalidate_after()
-=======
 pub trait Lookup<Obj>: Cache {
     fn lookup(&self, key: u64) -> Result<CacheEntry<Obj, Self::CacheEntryMeta>, Self::Err>;
 }
@@ -54,7 +22,6 @@
 pub trait CanCache<R: Request>: Cache + Lookup<R::Result> + Store<R::Result> {
     fn lookup_request(&self, request: &R) -> Result<CacheEntry<R::Result, Self::CacheEntryMeta>, Self::Err> {
         self.lookup(request.key())
->>>>>>> 2a7394aa
     }
 }
 
@@ -63,26 +30,6 @@
     fn store(&mut self, object: &R::Result, request_hash: u64) -> Result<(), Self::Err>;
 }
 
-<<<<<<< HEAD
-#[derive(Debug)]
-pub struct CachedObject<T> {
-    first_cached_at: NaiveDateTime,
-    last_cached_at: NaiveDateTime,
-    obj: T,
-}
-
-impl<T> CachedObject<T> {
-    pub fn new(obj: T, first: NaiveDateTime, last: NaiveDateTime) -> Self {
-        CachedObject {
-            first_cached_at: first,
-            last_cached_at: last,
-            obj,
-        }
-    }
-
-    pub fn last_cached_at(&self) -> NaiveDateTime {
-        self.last_cached_at
-=======
 #[derive(Debug, PartialEq, Clone, Copy)]
 pub enum CacheEntry<T, Meta: CacheEntryMeta> {
     /// Variant to return if there was no entry at all in the cache regarding a specific request,
@@ -110,38 +57,9 @@
             CacheEntry::MarkedAbsent(meta) => write!(f, "{} marked as missing due to empty server response", meta),
             CacheEntry::Cached(object, meta) => write!(f, "Cached {}, {}", object, meta),
         }
->>>>>>> 2a7394aa
-    }
-}
-
-<<<<<<< HEAD
-    pub fn first_cached_at(&self) -> NaiveDateTime {
-        self.first_cached_at
-    }
-
-    pub fn extract(self) -> T {
-        self.obj
-    }
-
-    pub fn inner(&self) -> &T {
-        &self.obj
-    }
-
-    pub(crate) fn map<R, F>(self, f: F) -> CachedObject<R>
-    where
-        F: FnOnce(T) -> R,
-    {
-        let CachedObject {
-            first_cached_at,
-            last_cached_at,
-            obj,
-        } = self;
-
-        CachedObject {
-            first_cached_at,
-            last_cached_at,
-            obj: f(obj),
-=======
+    }
+}
+
 impl<T, Meta: CacheEntryMeta> CacheEntry<T, Meta> {
     pub fn new(object: T, metadata: Meta) -> Self {
         CacheEntry::Cached(object, metadata)
@@ -294,30 +212,10 @@
                     Ok((combined_entry, Some(future)))
                 }
             },
->>>>>>> 2a7394aa
-        }
-    }
-
-<<<<<<< HEAD
-    pub(crate) fn try_map<R, F, E>(self, f: F) -> Result<CachedObject<R>, E>
-    where
-        F: FnOnce(T) -> Result<R, E>,
-    {
-        let CachedObject {
-            first_cached_at,
-            last_cached_at,
-            obj,
-        } = self;
-
-        Ok(CachedObject {
-            first_cached_at,
-            last_cached_at,
-            obj: f(obj)?,
-        })
-    }
-=======
+        }
+    }
+
 pub trait CacheEntryMeta: Copy + Send + Sync + 'static {
     fn is_expired(&self) -> bool;
     fn is_absent(&self) -> bool;
->>>>>>> 2a7394aa
 }