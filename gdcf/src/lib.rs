--- conflicted
+++ resolved
@@ -111,18 +111,9 @@
         request::{LevelRequest, LevelsRequest, PaginatableRequest, Request, UserRequest},
         ApiClient,
     },
-<<<<<<< HEAD
-    cache::{Cache, CachedObject, CanCache},
-    error::GdcfError,
-};
-use futures::{
-    future::{err, ok, Either},
-    task, Async, Future, Stream,
-=======
     cache::{Cache, CacheEntry, CanCache, Lookup, Store},
     error::{ApiError, GdcfError},
     future::GdcfStream,
->>>>>>> 2a7394aa
 };
 use futures::{future::ok, Future, Stream};
 use gdcf_model::{
@@ -142,11 +133,7 @@
 //pub mod convert;
 pub mod error;
 mod exchange;
-<<<<<<< HEAD
-//pub mod model;
-=======
 mod future;
->>>>>>> 2a7394aa
 
 // FIXME: move this somewhere more fitting
 #[derive(Debug, Clone, PartialEq)]
@@ -180,18 +167,8 @@
     }
 }
 
-<<<<<<< HEAD
-// TODO: for levels, get their creator via the getGJProfile endpoint, then we can give PartialLevel
-// a User
-
-use crate::error::{ApiError, CacheError};
-
-pub trait ProcessRequest<A: ApiClient, C: Cache, R: Request, T> {
-    fn process_request(&self, request: R) -> GdcfFuture<T, A::Err, C::Err>;
-=======
 pub trait ProcessRequest<A: ApiClient, C: Cache, R: Request, T> {
     fn process_request(&self, request: R) -> Result<GdcfFuture<T, A::Err, C>, C::Err>;
->>>>>>> 2a7394aa
 
     fn paginate(&self, request: R) -> Result<GdcfStream<A, C, R, T, Self>, C::Err>
     where
@@ -209,9 +186,6 @@
     }
 }
 
-<<<<<<< HEAD
-impl<A, R, C> ProcessRequest<A, C, R, R::Result> for Gdcf<A, C>
-=======
 #[derive(Debug, Clone)]
 pub struct Gdcf<A, C>
 where
@@ -247,20 +221,11 @@
 }
 
 impl<A, C> Gdcf<A, C>
->>>>>>> 2a7394aa
 where
     R: Request + Send + Sync + 'static,
     A: ApiClient + MakeRequest<R>,
     C: Cache + CanCache<R>,
 {
-<<<<<<< HEAD
-    fn process_request(&self, request: R) -> GdcfFuture<R::Result, A::Err, C::Err> {
-        info!("Processing request {}", request);
-
-        let cached = match self.cache.lookup(&request) {
-            Ok(cached) =>
-                if self.cache.is_expired(&cached) {
-=======
     fn refresh<R>(&self, request: R) -> impl Future<Item = CacheEntry<R::Result, C::CacheEntryMeta>, Error = GdcfError<A::Err, C::Err>>
     where
         R: Request,
@@ -339,7 +304,6 @@
             },
             entry =>
                 if entry.is_expired() {
->>>>>>> 2a7394aa
                     info!("Cache entry for request {} is expired!", request);
 
                     Some(cached)
@@ -348,17 +312,6 @@
 
                     return GdcfFuture::up_to_date(cached)
                 },
-<<<<<<< HEAD
-
-            Err(ref error) if error.is_cache_miss() => {
-                info!("No cache entry for request {}", request);
-
-                None
-            },
-
-            Err(error) => return GdcfFuture::cache_error(error),
-=======
->>>>>>> 2a7394aa
         };
 
         let request_hash = self.cache.hash(&request);
@@ -398,27 +351,11 @@
     A: ApiClient,
     C: Cache,
 {
-<<<<<<< HEAD
-    client: A,
-    cache: C,
-}
-
-impl<A, C> Clone for Gdcf<A, C>
-where
-    A: ApiClient,
-    C: Cache,
-{
-    fn clone(&self) -> Self {
-        Gdcf {
-            client: self.client.clone(),
-            cache: self.cache.clone(),
-=======
     fn process_request(&self, request: R) -> Result<GdcfFuture<R::Result, A::Err, C>, C::Err> {
         match self.process(request)? {
             EitherOrBoth::A(entry) => Ok(GdcfFuture::UpToDate(entry)),
             EitherOrBoth::B(future) => Ok(GdcfFuture::Uncached(Box::new(future))),
             EitherOrBoth::Both(entry, future) => Ok(GdcfFuture::Outdated(entry, Box::new(future))),
->>>>>>> 2a7394aa
         }
     }
 }
@@ -430,57 +367,6 @@
     C: Cache + CanCache<LevelRequest> + CanCache<LevelsRequest>,
     User: PartialEq + Send + 'static,
 {
-<<<<<<< HEAD
-    fn process_request(&self, request: LevelRequest) -> GdcfFuture<Level<NewgroundsSong, User>, A::Err, C::Err> {
-        info!(
-            "Processing request {} with 'NewgroundsSong' as Song type for arbitrary User type",
-            request
-        );
-
-        // When simply downloading a level, we do not get its song, only the song ID. The song itself is
-        // only provided for a LevelsRequest
-
-        let raw = self.level::<u64, User>(request);
-        let gdcf = self.clone();
-
-        // TODO: reintroduce debugging statements
-
-        match raw {
-            GdcfFuture {
-                cached: Some(cached),
-                inner: None,
-            } =>
-            // In this case, we have the level cached and up-to-date
-                match cached.inner().base.custom_song {
-                    // Level uses a main song, we dont need to do anything apart from changing the generic type
-                    None => GdcfFuture::up_to_date(cached.map(|inner| exchange::level_song(inner, None))),
-
-                    // Level uses a custom song.
-                    Some(custom_song_id) => {
-                        // We cannot do the lookup in the match because then the cache would be locked for the entire match
-                        // block which would deadlock because of the `process_request` call in it.
-                        let lookup = self.cache().lookup_song(custom_song_id);
-
-                        match lookup {
-                            // The custom song is cached, replace the ID with actual song object and change generic type
-                            Ok(song) => GdcfFuture::up_to_date(cached.map(|inner| exchange::level_song(inner, Some(song.extract())))),
-
-                            // The custom song isn't cached, make a request that's sure to put it into the cache, then perform the exchange
-                            Err(ref err) if err.is_cache_miss() => {
-                                let cached = cached.extract();
-
-                                warn!("The level requested was cached, but not its song, performing a request to retrieve it!");
-
-                                GdcfFuture::absent(
-                                    self.levels::<u64, u64>(LevelsRequest::default().with_id(cached.base.level_id))
-                                        .and_then(move |_| {
-                                            let song = gdcf.cache().lookup_song(custom_song_id).map_err(GdcfError::Cache)?;
-
-                                            Ok(exchange::level_song(cached, Some(song.extract())))
-                                        }),
-                                )
-                            },
-=======
     fn process_request(&self, request: LevelRequest) -> Result<GdcfFuture<Level<NewgroundsSong, u64>, <A as ApiClient>::Err, C>, C::Err> {
         let (cache1, cache2) = (self.cache(), self.cache());
         let gdcf = self.clone();
@@ -491,7 +377,6 @@
                 None => Ok(CacheEntry::DeducedAbsent),
             }
         };
->>>>>>> 2a7394aa
 
                             // Cache lookup failed, create future that resolves to error instantly
                             Err(err) => GdcfFuture::cache_error(err),
@@ -499,69 +384,6 @@
                     },
                 },
 
-<<<<<<< HEAD
-            GdcfFuture { cached, inner: Some(f) } => {
-                // In this case we have it cached, but not up to date, or not cached at all
-                let cached = match cached {
-                    Some(cached) =>
-                    // If we have it cached, we need to update the cached value either with its custom song from the cache, if that exists.
-                    // If it doesn't, we will end up creating a future that does not contain any cached object.
-                        match cached.inner().base.custom_song {
-                            None => Some(cached.map(|inner| exchange::level_song(inner, None))),
-                            Some(custom_song_id) =>
-                                match self.cache().lookup_song(custom_song_id) {
-                                    Ok(song) => Some(cached.map(|inner| exchange::level_song(inner, Some(song.extract())))),
-
-                                    Err(ref err) if err.is_cache_miss() => None,
-
-                                    Err(err) => return GdcfFuture::cache_error(err),
-                                },
-                        },
-                    None => None, // Level itself wasn't cached already
-                };
-
-                GdcfFuture::new(
-                    cached,
-                    Some(f.and_then(move |level| {
-                        if let Some(song_id) = level.base.custom_song {
-                            // We cannot do the lookup in the match because then the cache would be locked for the entire match
-                            // block which would deadlock because of the `process_request` call in it.
-                            let lookup = gdcf.cache().lookup_song(song_id);
-
-                            match lookup {
-                                // Here we must have this logic inside of the future. If we were to lookup the song_id we got from the
-                                // (potentially) cached object, it might be outdated, leaving us with an up-to-date level object that
-                                // contains a NewgroundsSong object, which does not represent the song the level uses (because the song was
-                                // changed between now and the last time the level was cached)
-                                Err(ref err) if err.is_cache_miss() => {
-                                    warn!(
-                                        "The level the song for the requested level was not cached, performing a request to retrieve it!"
-                                    );
-
-                                    Either::A(
-                                        gdcf.levels::<u64, u64>(LevelsRequest::default().with_id(level.base.level_id))
-                                            .and_then(move |_| {
-                                                let song = gdcf.cache().lookup_song(song_id).map_err(GdcfError::Cache)?;
-
-                                                Ok(exchange::level_song(level, Some(song.extract())))
-                                            }),
-                                    )
-                                },
-
-                                Err(error) => Either::B(err(GdcfError::Cache(error))),
-
-                                Ok(song) => Either::B(ok(exchange::level_song(level, Some(song.extract())))),
-                            }
-                        } else {
-                            Either::B(ok(exchange::level_song(level, None)))
-                        }
-                    })),
-                )
-            },
-
-            _ => unreachable!(),
-        }
-=======
             gdcf.refresh(LevelsRequest::default().with_id(level.base.level_id))
                 .and_then(move |_| {
                     match cache2.lookup(song_id) {
@@ -573,7 +395,6 @@
         };
 
         self.level(request)?.extend(lookup, refresh, exchange::level_song)
->>>>>>> 2a7394aa
     }
 }
 
@@ -584,50 +405,6 @@
     C: Cache + CanCache<LevelsRequest>,
     User: PartialEq + Send + 'static,
 {
-<<<<<<< HEAD
-    fn process_request(&self, request: LevelsRequest) -> GdcfFuture<Vec<PartialLevel<NewgroundsSong, User>>, A::Err, C::Err> {
-        info!("Processing request {} with 'NewgroundsSong' as Song type", request);
-
-        let GdcfFuture { cached, inner } = self.process_request(request);
-        let cache = self.cache.clone();
-
-        let processor = move |levels: Vec<PartialLevel<u64, User>>| {
-            let mut vec = Vec::new();
-
-            for partial_level in levels {
-                let built = match partial_level.custom_song {
-                    Some(custom_song_id) =>
-                        match cache.lookup_song(custom_song_id) {
-                            Ok(song) => exchange::partial_level_song(partial_level, Some(song.extract())),
-
-                            Err(err) =>
-                                if err.is_cache_miss() {
-                                    exchange::partial_level_song(partial_level, Some(SERVER_SIDED_DATA_INCONSISTENCY_ERROR()))
-                                } else {
-                                    return Err(GdcfError::Cache(err))
-                                },
-                        },
-
-                    None => exchange::partial_level_song(partial_level, None),
-                };
-
-                vec.push(built);
-            }
-
-            Ok(vec)
-        };
-
-        let cached = match cached {
-            Some(cached) =>
-                match cached.try_map(processor.clone()) {
-                    Ok(cached) => Some(cached),
-                    Err(err) => return GdcfFuture::error(err),
-                },
-            None => None,
-        };
-
-        GdcfFuture::new(cached, inner.map(|fut| fut.and_then(processor)))
-=======
     fn process_request(&self, request: LevelRequest) -> Result<GdcfFuture<Level<Song, Option<Creator>>, <A as ApiClient>::Err, C>, C::Err> {
         let cache = self.cache();
         let cache2 = self.cache();
@@ -648,7 +425,6 @@
         };
 
         self.level(request)?.extend(lookup, refresh, exchange::level_user)
->>>>>>> 2a7394aa
     }
 }
 
@@ -657,50 +433,6 @@
     A: ApiClient + MakeRequest<LevelsRequest>,
     C: Cache + CanCache<LevelsRequest>,
 {
-<<<<<<< HEAD
-    fn process_request(&self, request: LevelsRequest) -> GdcfFuture<Vec<PartialLevel<u64, Creator>>, A::Err, C::Err> {
-        info!("Processing request {} with 'Creator' as User type", request);
-
-        let GdcfFuture { cached, inner } = self.process_request(request);
-        let cache = self.cache.clone();
-
-        let processor = move |levels: Vec<PartialLevel<u64, u64>>| {
-            let mut vec = Vec::new();
-
-            for partial_level in levels {
-                // Note that we do not need to check if the cache value is out-of-date here, because we only
-                // request creators that we put into the cache by the very request whose result we're processing
-                // here. I THINK it's impossible to have an outdated creator while not having the level request
-                // outdated we well.
-                vec.push(match cache.lookup_creator(partial_level.creator) {
-                    Ok(creator) => exchange::partial_level_user(partial_level, creator.extract()),
-
-                    // For very old levels where the players never registered, the accounts got lost somehow. LevelsRequest containing such
-                    // levels don't contain any creator info about those levels. This again implies that the cache miss, which should be
-                    // impossible, is such a case.
-                    Err(err) =>
-                        if err.is_cache_miss() {
-                            exchange::partial_level_user(partial_level, DELETED())
-                        } else {
-                            return Err(GdcfError::Cache(err))
-                        },
-                })
-            }
-
-            Ok(vec)
-        };
-
-        let cached = match cached {
-            Some(cached) =>
-                match cached.try_map(processor.clone()) {
-                    Ok(cached) => Some(cached),
-                    Err(err) => return GdcfFuture::error(err),
-                },
-            None => None,
-        };
-
-        GdcfFuture::new(cached, inner.map(|fut| fut.and_then(processor)))
-=======
     fn process_request(&self, request: LevelRequest) -> Result<GdcfFuture<Level<Song, Option<User>>, <A as ApiClient>::Err, C>, C::Err> {
         let cache = self.cache();
         let gdcf = self.clone();
@@ -727,7 +459,6 @@
         };
 
         self.level(request)?.extend(lookup, refresh, exchange::level_user)
->>>>>>> 2a7394aa
     }
 }
 
@@ -736,149 +467,6 @@
     A: ApiClient + MakeRequest<LevelRequest> + MakeRequest<LevelsRequest>,
     C: Cache + CanCache<LevelRequest> + CanCache<LevelsRequest>,
 {
-<<<<<<< HEAD
-    fn process_request(&self, request: LevelRequest) -> GdcfFuture<Level<u64, Creator>, A::Err, C::Err> {
-        info!("Processing request {} with 'Creator' as User type", request);
-
-        // Note that the creator of a level cannot change. We can always use the user ID cached with the
-        // level (if existing).
-        //let raw: GdcfFuture<Level<u64, u64>, _, _> = self.process_request(request);
-        let raw = self.level::<u64, u64>(request);
-        let gdcf = self.clone();
-
-        match raw {
-            GdcfFuture {
-                cached: Some(cached),
-                inner: None,
-            } => {
-                let lookup = self.cache().lookup_creator(cached.inner().base.creator);
-
-                match lookup {
-                    Ok(creator) => {
-                        info!("Level {} up-to-date, returning cached version!", cached.inner());
-
-                        GdcfFuture::up_to_date(cached.map(|inner| exchange::level_user(inner, creator.extract())))
-                    },
-
-                    Err(ref err) if err.is_cache_miss() => {
-                        warn!(
-                            "Level {} was up-to-date, but creator is missing from cache. Constructing LevelsRequest to retrieve creator",
-                            cached.inner()
-                        );
-
-                        let cached = cached.extract();
-
-                        GdcfFuture::absent(
-                            self.levels::<u64, u64>(LevelsRequest::default().with_id(cached.base.level_id))
-                                .and_then(move |_| {
-                                    let lookup = gdcf.cache().lookup_creator(cached.base.creator);
-
-                                    match lookup {
-                                        Ok(creator) => Ok(exchange::level_user(cached, creator.extract())),
-
-                                        Err(ref err) if err.is_cache_miss() => {
-                                            let creator = Creator::deleted(cached.base.creator);
-
-                                            gdcf.cache().store_secondary(&creator.clone().into()).map_err(GdcfError::Cache)?;
-
-                                            Ok(exchange::level_user(cached, creator))
-                                        },
-
-                                        Err(err) => Err(GdcfError::Cache(err)),
-                                    }
-                                }),
-                        )
-                    },
-
-                    Err(err) => GdcfFuture::cache_error(err),
-                }
-            },
-
-            GdcfFuture { cached, inner: Some(f) } => {
-                let cached = match cached {
-                    Some(cached) =>
-                        match self.cache().lookup_creator(cached.inner().base.creator) {
-                            Ok(creator) => Some(cached.map(|inner| exchange::level_user(inner, creator.extract()))),
-
-                            Err(ref err) if err.is_cache_miss() => None, /* NOTE: here we cannot decide whether the creator isn't
-                                                                           * cached, or */
-                            // whether his GD account was deleted. We go with the conversative
-                            // option and assume it wasn't cached.
-                            Err(err) => return GdcfFuture::cache_error(err),
-                        },
-
-                    None => None,
-                };
-
-                if let Some(ref level) = cached {
-                    info!("Cache entry is {}", level.inner());
-                } else {
-                    warn!("Cache entry for request missing");
-                }
-
-                GdcfFuture::new(
-                    cached,
-                    Some(f.and_then(move |level| {
-                        let lookup = gdcf.cache().lookup_creator(level.base.creator);
-
-                        match lookup {
-                            Ok(creator) => Either::B(ok(exchange::level_user(level, creator.extract()))),
-
-                            Err(ref err) if err.is_cache_miss() =>
-                                Either::A(
-                                    gdcf.levels::<u64, u64>(LevelsRequest::default().with_id(level.base.level_id))
-                                        .and_then(move |_| {
-                                            let lookup = gdcf.cache().lookup_creator(level.base.creator);
-
-                                            match lookup {
-                                                Ok(creator) => Ok(exchange::level_user(level, creator.extract())),
-
-                                                Err(ref err) if err.is_cache_miss() => {
-                                                    let creator = Creator::deleted(level.base.creator);
-
-                                                    gdcf.cache().store_secondary(&creator.clone().into()).map_err(GdcfError::Cache)?;
-
-                                                    Ok(exchange::level_user(level, creator))
-                                                },
-
-                                                Err(err) => Err(GdcfError::Cache(err)),
-                                            }
-                                        }),
-                                ),
-
-                            Err(error) => Either::B(err(GdcfError::Cache(error))),
-                        }
-                    })),
-                )
-            },
-
-            _ => unreachable!(),
-        }
-    }
-}
-
-// TODO: impl ProcessRequest<LevelsRequest, Vec<PartialLevel<u64, User>>> for Gdcf
-
-// TODO: impl ProcessRequest<LevelRequest, Level<u64, User>> for Gdcf
-
-/*impl<A, C> ProcessRequest<A, C, LevelsRequest, Vec<PartialLevel<u64, User>>> for Gdcf<A, C>
-where
-    A: ApiClient,
-    C: Cache,
-{
-    fn process_request(&self, request: LevelsRequest) -> GdcfFuture<Vec<PartialLevel<u64, User>>, A::Err, C::Err> {
-        let raw: GdcfFuture<Vec<PartialLevel<u64, u64>>, _, _> = self.process_request(request);
-        let cache = self.cache.clone();
-
-        match raw {
-            GdcfFuture {cached: Some(cached), inner: None} => {
-                match self.cache().lookup_user(&cached.creator.into()) {
-                    Ok(user) => GdcfFuture::up_to_date(build::partial_level_user(user)),
-
-                    Err(CacheError::CacheMiss) => {
-                        //GdcfFuture::absent(self.user)
-                        unimplemented!()
-=======
     fn process_request(
         &self, request: LevelsRequest,
     ) -> Result<GdcfFuture<Vec<PartialLevel<Song, Option<Creator>>>, <A as ApiClient>::Err, C>, C::Err> {
@@ -955,20 +543,10 @@
                         Err(GdcfError::Api(ref err)) if err.is_no_result() => Ok(CacheEntry::DeducedAbsent),
                         Err(err) => Err(err),
                         Ok(thing) => Ok(thing),
->>>>>>> 2a7394aa
                     }
 
-<<<<<<< HEAD
-                    Err(err) => GdcfFuture::error(err.into())
-                }
-            }
-
-            _ => unreachable!()
-        }
-=======
         self.levels(request)?
             .extend_all(lookup, refresh, |p, q| Some(exchange::partial_level_user(p, q)))
->>>>>>> 2a7394aa
     }
 }*/
 
@@ -1000,11 +578,7 @@
     /// second one and uses the cached value (or at least it will if you set cache-expiry to
     /// anything larger than 0 seconds - but then again why would you use GDCF if you don't use the
     /// cache)
-<<<<<<< HEAD
-    pub fn level<Song, User>(&self, request: LevelRequest) -> GdcfFuture<Level<Song, User>, A::Err, C::Err>
-=======
     pub fn level<Song, User>(&self, request: LevelRequest) -> Result<GdcfFuture<Level<Song, User>, A::Err, C>, C::Err>
->>>>>>> 2a7394aa
     where
         Self: ProcessRequest<A, C, LevelRequest, Level<Song, User>>,
         A: MakeRequest<LevelRequest>,
@@ -1030,11 +604,7 @@
     /// + [`u64`] - The custom song is provided only as its newgrounds ID. Causes no additional
     /// requests
     /// + [`NewgroundsSong`] - Causes no additional requests.
-<<<<<<< HEAD
-    pub fn levels<Song, User>(&self, request: LevelsRequest) -> GdcfFuture<Vec<PartialLevel<Song, User>>, A::Err, C::Err>
-=======
     pub fn levels<Song, User>(&self, request: LevelsRequest) -> Result<GdcfFuture<Vec<PartialLevel<Song, User>>, A::Err, C>, C::Err>
->>>>>>> 2a7394aa
     where
         Self: ProcessRequest<A, C, LevelsRequest, Vec<PartialLevel<Song, User>>>,
         A: MakeRequest<LevelsRequest>,
@@ -1059,140 +629,11 @@
     }
 
     /// Processes the given [`UserRequest`]
-<<<<<<< HEAD
-    pub fn user(&self, request: UserRequest) -> GdcfFuture<User, A::Err, C::Err>
-=======
     pub fn user(&self, request: UserRequest) -> Result<GdcfFuture<User, A::Err, C>, C::Err>
->>>>>>> 2a7394aa
     where
         A: MakeRequest<UserRequest>,
         C: CanCache<UserRequest>,
     {
         self.process_request(request)
     }
-<<<<<<< HEAD
-}
-
-#[allow(missing_debug_implementations)]
-pub struct GdcfFuture<T, A: ApiError, C: CacheError> {
-    // invariant: at least one of the fields is not `None`
-    pub cached: Option<CachedObject<T>>,
-    pub inner: Option<Box<dyn Future<Item = T, Error = GdcfError<A, C>> + Send + 'static>>,
-}
-
-impl<T, A: ApiError, C: CacheError> GdcfFuture<T, A, C> {
-    fn new<F>(cached: Option<CachedObject<T>>, f: Option<F>) -> Self
-    where
-        F: Future<Item = T, Error = GdcfError<A, C>> + Send + 'static,
-    {
-        GdcfFuture {
-            cached,
-            inner: match f {
-                None => None,
-                Some(f) => Some(Box::new(f)),
-            },
-        }
-    }
-
-    fn up_to_date(object: CachedObject<T>) -> Self {
-        GdcfFuture {
-            cached: Some(object),
-            inner: None,
-        }
-    }
-
-    fn outdated<F>(object: CachedObject<T>, f: F) -> Self
-    where
-        F: Future<Item = T, Error = GdcfError<A, C>> + Send + 'static,
-    {
-        GdcfFuture::new(Some(object), Some(f))
-    }
-
-    fn absent<F>(f: F) -> Self
-    where
-        F: Future<Item = T, Error = GdcfError<A, C>> + Send + 'static,
-    {
-        GdcfFuture::new(None, Some(f))
-    }
-
-    fn cache_error(error: C) -> Self
-    where
-        T: Send + 'static,
-    {
-        GdcfFuture::new(None, Some(err(GdcfError::Cache(error))))
-    }
-
-    fn error(error: GdcfError<A, C>) -> Self
-    where
-        T: Send + 'static,
-    {
-        GdcfFuture::new(None, Some(err(error)))
-    }
-
-    pub fn cached(&self) -> &Option<CachedObject<T>> {
-        &self.cached
-    }
-}
-
-impl<T, A: ApiError, C: CacheError> Future for GdcfFuture<T, A, C> {
-    type Error = GdcfError<A, C>;
-    type Item = T;
-
-    fn poll(&mut self) -> Result<Async<T>, GdcfError<A, C>> {
-        match self.inner {
-            Some(ref mut fut) => fut.poll(),
-            None => Ok(Async::Ready(self.cached.take().unwrap().extract())),
-        }
-    }
-}
-
-#[allow(missing_debug_implementations)]
-pub struct GdcfStream<A, C, R, T, M>
-where
-    R: PaginatableRequest,
-    M: ProcessRequest<A, C, R, T>,
-    A: ApiClient,
-    C: Cache,
-{
-    next_request: R,
-    current_request: GdcfFuture<T, A::Err, C::Err>,
-    source: M,
-}
-
-impl<A, C, R, T, M> Stream for GdcfStream<A, C, R, T, M>
-where
-    R: PaginatableRequest,
-    M: ProcessRequest<A, C, R, T>,
-    A: ApiClient,
-    C: Cache,
-{
-    type Error = GdcfError<A::Err, C::Err>;
-    type Item = T;
-
-    fn poll(&mut self) -> Result<Async<Option<T>>, Self::Error> {
-        match self.current_request.poll() {
-            Ok(Async::NotReady) => Ok(Async::NotReady),
-
-            Ok(Async::Ready(result)) => {
-                task::current().notify();
-
-                let next = self.next_request.next();
-                let cur = mem::replace(&mut self.next_request, next);
-
-                self.current_request = self.source.process_request(cur);
-
-                Ok(Async::Ready(Some(result)))
-            },
-
-            Err(GdcfError::Api(ref err)) if err.is_no_result() => {
-                info!("Stream over request {} terminating due to exhaustion!", self.next_request);
-
-                Ok(Async::Ready(None))
-            },
-
-            Err(err) => Err(err),
-        }
-    }
-=======
->>>>>>> 2a7394aa
 }