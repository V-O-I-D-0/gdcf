--- conflicted
+++ resolved
@@ -341,8 +341,6 @@
     {
         ProcessRequestFuture::new(self.clone(), &request.into())
     }
-<<<<<<< HEAD
-=======
 
     pub fn profile_comments(
         &self,
@@ -365,5 +363,4 @@
     {
         GdcfStream::new(self.clone(), request.into())
     }
->>>>>>> 236f6813
 }